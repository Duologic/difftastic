--- conflicted
+++ resolved
@@ -1,13 +1,8 @@
-<<<<<<< HEAD
 ## 0.50 (unreleased)
-=======
-0.1.0 (June 16, 2023)
-* Add support for OTP 26 constructs
-  * maybe
-  * map comprehension
-
-0.0.1 (September 26, 2022)
->>>>>>> 7aa24fe8
+
+### Parsing
+
+Updated Erlang parser.
 
 ### Display
 
